mod users;

<<<<<<< HEAD
mod submissions;
=======
mod problems;
>>>>>>> 4f02ca8f
<|MERGE_RESOLUTION|>--- conflicted
+++ resolved
@@ -1,7 +1,4 @@
 mod users;
 
-<<<<<<< HEAD
-mod submissions;
-=======
 mod problems;
->>>>>>> 4f02ca8f
+mod submissions;