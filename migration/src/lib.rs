#![allow(elided_lifetimes_in_paths)]
#![allow(clippy::wildcard_imports)]
pub use sea_orm_migration::prelude::*;

mod m20220101_000001_users;
mod m20231103_114510_notes;

mod m20240430_100035_add_users_role;
mod m20240502_121640_add_users_displayed_name;
mod m20240502_122830_add_users_bio;
mod m20240502_130956_courses;
mod m20240510_081433_index_users_unique_name;
<<<<<<< HEAD
mod m20240608_160157_submissions;
=======
mod m20240525_133501_problems;
mod m20240609_093230_problem_tasks;
>>>>>>> 4f02ca8f
pub struct Migrator;

#[async_trait::async_trait]
impl MigratorTrait for Migrator {
    fn migrations() -> Vec<Box<dyn MigrationTrait>> {
        vec![
            Box::new(m20220101_000001_users::Migration),
            Box::new(m20231103_114510_notes::Migration),
            Box::new(m20240430_100035_add_users_role::Migration),
            Box::new(m20240502_121640_add_users_displayed_name::Migration),
            Box::new(m20240502_122830_add_users_bio::Migration),
            Box::new(m20240502_130956_courses::Migration),
            Box::new(m20240510_081433_index_users_unique_name::Migration),
<<<<<<< HEAD
            Box::new(m20240608_160157_submissions::Migration),
=======
            Box::new(m20240525_133501_problems::Migration),
            Box::new(m20240609_093230_problem_tasks::Migration),
>>>>>>> 4f02ca8f
        ]
    }
}<|MERGE_RESOLUTION|>--- conflicted
+++ resolved
@@ -10,12 +10,9 @@
 mod m20240502_122830_add_users_bio;
 mod m20240502_130956_courses;
 mod m20240510_081433_index_users_unique_name;
-<<<<<<< HEAD
+mod m20240525_133501_problems;
 mod m20240608_160157_submissions;
-=======
-mod m20240525_133501_problems;
 mod m20240609_093230_problem_tasks;
->>>>>>> 4f02ca8f
 pub struct Migrator;
 
 #[async_trait::async_trait]
@@ -29,12 +26,9 @@
             Box::new(m20240502_122830_add_users_bio::Migration),
             Box::new(m20240502_130956_courses::Migration),
             Box::new(m20240510_081433_index_users_unique_name::Migration),
-<<<<<<< HEAD
             Box::new(m20240608_160157_submissions::Migration),
-=======
             Box::new(m20240525_133501_problems::Migration),
             Box::new(m20240609_093230_problem_tasks::Migration),
->>>>>>> 4f02ca8f
         ]
     }
 }