pub mod auth;
<<<<<<< HEAD
pub mod submission;
=======
pub mod problems;
>>>>>>> 4f02ca8f
pub mod user;

use loco_rs::controller::views::pagination::PagerMeta;
use serde::{Deserialize, Serialize};

#[derive(Debug, Serialize, Deserialize)]
pub struct PaginatedResponse<T> {
    pub results: Vec<T>,
    pub pagination: PagerMeta,
}

#[derive(Debug, Serialize)]
pub struct NojResponse<T> {
    pub data: T,
    pub message: String,
}

#[derive(Debug)]
pub struct NojResponseBuilder<T> {
    pub data: T,
    pub message: String,
}

impl<T> NojResponseBuilder<T> {
    pub fn new(data: T) -> Self {
        Self {
            data,
            message: String::new(),
        }
    }

    pub fn message(&mut self, message: String) -> &mut Self {
        self.message = message;
        self
    }

    pub fn done(self) -> NojResponse<T> {
        NojResponse {
            data: self.data,
            message: self.message,
        }
    }
}<|MERGE_RESOLUTION|>--- conflicted
+++ resolved
@@ -1,9 +1,6 @@
 pub mod auth;
-<<<<<<< HEAD
+pub mod problems;
 pub mod submission;
-=======
-pub mod problems;
->>>>>>> 4f02ca8f
 pub mod user;
 
 use loco_rs::controller::views::pagination::PagerMeta;
