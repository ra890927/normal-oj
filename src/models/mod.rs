pub mod _entities;
pub mod courses;
pub mod language;
pub mod notes;
pub mod problems;
pub mod users;

pub use language::Language;

use loco_rs::model::ModelError;
use sea_orm::{DbErr, SqlErr};

pub(crate) fn is_unique_constraint_violation_err(e: &DbErr) -> bool {
    matches!(e.sql_err(), Some(SqlErr::UniqueConstraintViolation(_)))
}
<<<<<<< HEAD
pub mod submissions;
=======

pub(crate) fn transform_db_error(e: DbErr) -> ModelError {
    if is_unique_constraint_violation_err(&e) {
        ModelError::EntityAlreadyExists {}
    } else {
        ModelError::Any(e.into())
    }
}
>>>>>>> 4f02ca8f
<|MERGE_RESOLUTION|>--- conflicted
+++ resolved
@@ -3,6 +3,7 @@
 pub mod language;
 pub mod notes;
 pub mod problems;
+pub mod submissions;
 pub mod users;
 
 pub use language::Language;
@@ -13,9 +14,6 @@
 pub(crate) fn is_unique_constraint_violation_err(e: &DbErr) -> bool {
     matches!(e.sql_err(), Some(SqlErr::UniqueConstraintViolation(_)))
 }
-<<<<<<< HEAD
-pub mod submissions;
-=======
 
 pub(crate) fn transform_db_error(e: DbErr) -> ModelError {
     if is_unique_constraint_violation_err(&e) {
@@ -23,5 +21,4 @@
     } else {
         ModelError::Any(e.into())
     }
-}
->>>>>>> 4f02ca8f
+}