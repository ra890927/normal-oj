pub mod auth;
pub mod courses;
pub mod notes;
<<<<<<< HEAD
pub mod submissions;
pub mod user;
=======
pub mod problems;
pub mod user;

/// utils
use axum::http::StatusCode;
use loco_rs::{controller::middleware, prelude::*};
use serde_json::json;

use crate::models::users::{self, Role};

async fn verify_admin(
    ctx: &AppContext,
    auth: &middleware::auth::JWT,
) -> Result<users::Model, Result<Response>> {
    let user = find_user_by_auth(ctx, auth).await?;

    if Role::Admin != user.role {
        return Err(permission_denied());
    }

    Ok(user)
}

fn permission_denied() -> Result<Response> {
    format::render()
        .status(StatusCode::FORBIDDEN)
        .json(json!({"msg": "Insufficient Permissions"}))
}

async fn find_user_by_auth(
    ctx: &AppContext,
    auth: &loco_rs::prelude::auth::JWT,
) -> Result<users::Model, Result<Response>> {
    let user = users::Model::find_by_claims_key(&ctx.db, &auth.claims.pid)
        .await
        .map_err(|e| Err(e.into()))?;
    Ok(user)
}
>>>>>>> 4f02ca8f
<|MERGE_RESOLUTION|>--- conflicted
+++ resolved
@@ -1,11 +1,8 @@
 pub mod auth;
 pub mod courses;
 pub mod notes;
-<<<<<<< HEAD
+pub mod problems;
 pub mod submissions;
-pub mod user;
-=======
-pub mod problems;
 pub mod user;
 
 /// utils
@@ -42,5 +39,4 @@
         .await
         .map_err(|e| Err(e.into()))?;
     Ok(user)
-}
->>>>>>> 4f02ca8f
+}